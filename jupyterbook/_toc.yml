--- conflicted
+++ resolved
@@ -5,7 +5,6 @@
 
 - part: Iterative Gaussianization
   chapters: 
-<<<<<<< HEAD
   - file: content/public/rbig_demo_plane.md
   - file: content/public/rbig_building_blocks.md
   - file: content/public/rbig_building_blocks_better_sampling.md
@@ -13,17 +12,8 @@
 - part: Parametric Gaussianization
   chapters: 
   - file: content/public/gf_demo_plane.md
-=======
-  - file: content/iterative/demos/rbig_demo_plane.ipynb
-  - file: content/iterative/demos/rbig_building_blocks.ipynb
-  - file: content/iterative/demos/rbig_building_blocks_sampling.ipynb
-
-- part: Parametric Gaussianization
-  chapters: 
-  - file: content/parametric/demos/gf_demo_plane.md
-  - file: content/parametric/demos/gf_building_blocks.md
-  - file: content/experimental/plane/wandb_integration.ipynb
->>>>>>> 36d750ba
+  - file: content/public/gf_building_blocks.md
+  - file: content/public/wandb_integration.ipynb
 
 - part: Exploration
   chapters: 
