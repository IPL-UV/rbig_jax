--- conflicted
+++ resolved
@@ -1,38 +1,39 @@
 from collections import namedtuple
-<<<<<<< HEAD
 from typing import Callable
-=======
 from typing import Callable, Optional
->>>>>>> 19d719e8
 
 import jax
 import jax.numpy as np
 import objax
 import seaborn as sns
-<<<<<<< HEAD
 import tqdm
 from jax.scipy import stats
 
 from rbig_jax.information.total_corr import information_reduction
 from rbig_jax.stopping import info_red_cond
 from rbig_jax.transforms.block import (
-    forward_gauss_block_transform, inverse_gauss_block_transform,
-    inverse_gauss_block_transform_constrained)
-=======
+    forward_gauss_block_transform,
+    inverse_gauss_block_transform,
+    inverse_gauss_block_transform_constrained,
+)
 from jax.scipy import stats
 
 from rbig_jax.information.entropy import histogram_entropy
-from rbig_jax.information.total_corr import (get_tolerance_dimensions,
-                                             information_reduction)
+from rbig_jax.information.total_corr import (
+    get_tolerance_dimensions,
+    information_reduction,
+)
 from rbig_jax.stopping import info_red_cond
 from rbig_jax.transforms.gaussianize import gaussianize_forward
 from rbig_jax.transforms.histogram import get_hist_params
 from rbig_jax.transforms.marginal import marginal_transform_params
-from rbig_jax.transforms.rbig import (rbig_block_forward, rbig_block_inverse,
-                                      rbig_block_transform,
-                                      rbig_block_transform_gradient)
+from rbig_jax.transforms.rbig import (
+    rbig_block_forward,
+    rbig_block_inverse,
+    rbig_block_transform,
+    rbig_block_transform_gradient,
+)
 from rbig_jax.transforms.uniformize import uniformize_transform
->>>>>>> 19d719e8
 
 sns.reset_defaults()
 sns.set_context(context="talk", font_scale=0.7)
